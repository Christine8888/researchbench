--- conflicted
+++ resolved
@@ -4,13 +4,8 @@
     "kind": "numeric",
     "difficulty": 3,
     "description": "NS maximum mass, high spin assumption",
-<<<<<<< HEAD
-    "instructions": "Report the modal value and the 95% lower limit for the maximum mass of a non-spinning neutron star.\n Measure using all 4 LIGO events described in the paper, the 'ZS' spin prior, and an additional prior enforcing that GW190814 is maximally spinning, amin/aKep = 0.9.\n Return the result in the list format (modal value, 95% lower limit).",
-    "tolerance": [0.05, 0.05],
-=======
     "instructions": "Report the modal value and the 95% lower limit for the maximum mass of a non-spinning neutron star.\n Measure using all 4 LIGO events described in the paper, the 'ZS' spin prior, and an additional prior enforcing that GW190814 is maximally spinning, amin/aKep = 0.9.\n Return the result as an array in the format [modal_value, lower_limit_95_percent].",
     "tolerance": [0.1, 0.1],
->>>>>>> ec50bdd8
     "expected_output": [2.4, 2.2],
     "parents": ["default_mtov", "load_data"]
 }